weewx change history
--------------------

<<<<<<< HEAD
3.0.0

Removed the no longer needed serviced StdRESTful, obsolete since V2.6


X.X.X XX/XX/XX
=======
2.7.0 10/11/14
>>>>>>> 07e99382

Added the ability to configure new Vantage sensor types without using
the console. This will be useful to Envoy users.  Thanks to user Deborah 
Pickett for this contribution! 

Allow calibration constants to be set in the Vantage EEPROM. This will
particularly be useful to southern hemisphere users who may want to
align their ISS to true north (instead of south), then apply a 180
correction. Thanks again to Deborah Pickett!
 
Enabled multiple rsync instances for a single weewx instance.
 
More extensive debug information for rscync users.

Added the ability to localize the weewx and server uptime. See the
Customizing Guide for details. This will also cause a minor backwards 
incompatibility. See the Upgrading Guide for details.

Added catchup to the WS28xx driver, but still no hardware record generation.

Changed lux-to-W/m^2 conversion factor in the fine offset driver.

Added rain rate calculation to Ultimeter driver.

Changed setTime to retrieve system time directly rather than using a value
passed by the engine. This greatly improves the accuracy of StdTimeSync,
particularly in network based implementations. Thanks to user Denny Page!

Moved clock synchronization options clock_check and max_drift back to
section [StdTimeSynch].

Fixed ENDPOINT_IN in the te923 driver.  This should provide better
compatibility with a wider range of pyusb versions.

Now catches MySQL exceptions during commits and rollbacks (as well
as queries) and converts them to weedb exceptions.

Catch and report configobj errors when reading skin.conf during the
generation of reports.

Ensure correct location, lat, lon, and altitude modifications in the
debian postinst installer script.

In the debian installer, default to ttyUSB0 instead of ttyS0 for stations
with a serial interface.

Added CC3000 to debian installer scripts.

Fixed bug that can affect hardware that emits floating point timestamps,
where the timestamp is within 1 second of the end of an archive interval.

Changed UVBatteryStatus to uvBatteryStatus in the WMR100 driver in order
to match the convention used by other drivers.

Fixed the shebang for te923, ws23xx, ultimeter, ws1, and cc3000 drivers.


2.6.4 06/16/14

The WMR100 driver now calculates SLP in software. This fixes a problem
with the WMRS200 station, which does not allow the user to set altitude.

The WMR100 driver was incorrectly tagging rain over the last 24 hours as
rain since midnight. This caused a problem with WU and CWOP posts.

Fix cosmetic problem in wee_config_fousb pressure calibration.

Detect both NP (not present) and OFL (outside factory limits) on ws28xx.

Added driver for PeetBros Ultimeter stations.

Added driver for ADS WS1 stations.

Added driver for RainWise Mark III stations and CC3000 data logger.

Added automatic power cycling to the FineOffsetUSB driver.  Power cycle the
station when a USB lockup is detected.  Only works with USB hubs that provide
per-port power switching.

Fix imagegenerator aggregation to permit data tables with no 'interval' column.

Prompt for metric/US units for debian installations.

For WS28xx stations, return 0 for battery ok and 1 for battery failure.

If a connection to the console has been successfully opened, but then on
subsequent connection attempts suffers an I/O error, weewx will now attempt
a retry (before it would just exit).


2.6.3 04/10/14

Hardened the WMR100 driver against malformed packets.

The plot images can now use UTF-8 characters.

Fixed a problem where the Ambient threads could crash if there were
no rain database entries.

Battery status values txBatteryStatus and consBatteryVoltage now appear in
the archive record. The last LOOP value seen is used.  

CWOP posts are now slightly more robust.

Fixed pressure calculation in wee_config_fousb.

Prevent failures in imagegenerator when no unicode-capable fonts are installed.

Provide explicit pairing feedback using wee_config_ws28xx

Count wxengine restarts in logwatch.

Cleaned up USB initialization for fousb, ws28xx, and te923 drivers.


2.6.2 02/16/14

Fixed bug that crashes WMR200 driver if outTemp is missing.

Fixed bug that can crash RESTful threads if there is missing rain data.

Sqlite connections can now explicitly specify a timeout and 
isolation_level.

Server uptime now reported for MacOS

Fixed bug that prevented Rapidfire posts from being identified as such.


2.6.1 02/08/14

Fixed bug that crashed main thread if a StdQC value fell out of range.


2.6.0 02/08/14

Changed the RESTful architecture so RESTful services are now first-class
weewx services. This should simplify the installation of 3rd party
extensions that use these services.

Broke up service_list, the very long list of services to be run, into
five separate lists. This will allow services to be grouped together,
according to when they should be run.

Defined a structure for packaging customizations into extensions, and added
an installer for those extensions to setup.py.

Changed the default time and date labels to use locale dependent formatting.
The defaults should now work in most locales, provided you set the
environment variable LANG before running weewx.

Changed default QC barometric low from 28 to 26. Added inTemp,
inHumidity, and rain.

Ranges in MinMax QC can now include units.

When QC rejects values it now logs the rejection.

Introduced a new unit system, METRICWX. Similar to METRIC, it uses
mm for rain, mm/hr for rain rate, and m/s for speed.

Added an option --string-check and --fix to the utility wee_config_database
to fix embedded strings found in the sqlite archive database.

Font handles are now cached in order to work around a memory leak in PIL.

Now does garbage collection every 3 hours through the main loop.

Image margins now scale with image and font sizes.

Now works with the pure Python version of Cheetah's NameMapper, albeit very
slowly.

Fixed bug that prevented weewx from working with Python v2.5.

Fixed bug in SummaryByMonth and SummaryByYear that would result in duplicate
month/year entries when generating from multiple ByMonth or ByYear templates.

Consolidated pressure calculation code in ws23xx, ws28xx, te923, and fousb.

Catch USB failures when reading Fine Offset archive interval.

Added Vantage types stormRain and windSpeed10 to the list of observation
types.

Simulator now generates types dewpoint, pressure, radiation, and UV.

The forecast extension is once again distributed separately from weewx.

Minor cleanup to Standard skin for better out-of-the-box behavior:
 - default to no radar image instead of pointing every station to Oregon
 - not every WMR100 is a WMR100N
 
Failure to set an archive interval when using bar plots no longer results
in an exception.

Change to skin directory before invoking Cheetah on any templates.


2.5.1 12/30/13

Added UV plots to the templates. They will be shown automatically if you
have any UV data.

Fixed bug when reading cooling_base option.

Default to sane behavior if skin does not define Labels.

Fixed bug in setting of CheetahGenerator options.

Fixed qsf and qpf summary values in forecast module.

Fixed handling of empty sky cover fields in WU forecasts.

Forecast module now considers the fctcode, condition, and wx fields for
precipitation and obstructions to visibility.

Added options to forecast module to help diagnose parsing failures and new
forecast formats.

Added retries when saving forecast to database and when reading from database.

Fixes to the Fine Offset driver to eliminate spikes caused by reading from
memory before the pointer had been updated (not the same thing as an unstable
read).

Added driver for LaCrosse 2300 series of weather stations.

Added driver for Hideki TE923 series of weather stations.


2.5.0 10/29/13

Introduced a new architecture that makes it easier to define search
list extensions. The old architecture should be 100% backwards compatible.

Added station registry service. This allows weewx to optionally
"phone home" and put your station location on a map.

Added a forecast service and reporting options.  The forecast service
can generate Zambretti weather or XTide tide forecasts, or it can download
Weather Underground or US National Weather Service weather forecasts.  These
data can then be displayed in reports using the Cheetah template engine.  The
forecast service is disabled by default.

Weewx now allows easier localization to non-English speaking locales.
In particular, set the environment variable LANG to your locale, and
then weewx date and number formatting will follow local conventions.
There are also more labeling options in skin.conf. Details in a new section
in the Customization Guide.

Added aggregate type "minmax" and "maxmin". Thank you user Gary Roderick!

New option in [StdArchive] called "loop_hilo". Setting to True will
cause both LOOP and archive data to be used for high/low statistics.
This is the default. Setting to False causes only archive data to be used.

When a template fails, skip only that template, not everything that the
generator is processing.

Trend calculations no longer need a record at precisely (for example)
3 hours in the past. It can be within a "grace" period.

FineOffset driver now uses the 'delay' field instead of the fixed_block
'read_period' for the archive record interval when reading records from
console memory.

FineOffset driver now support for multiple stations on the same USB.

FineOffset driver now reduces logging verbosity when bad magic numbers
appear. Log only when the numbers are unrecognized or change.
The purpose of the magic numbers is still unknown.

WMR100, Vantage, FineOffset, and WS28xx drivers now emit a null wind
direction when the wind speed is zero.  Same for wind gust.

For WMR9x8 stations, wind chill is now retrieved from the console
rather than calculated in software. Thank you user Peter Ferencz!

For WMR9x8 stations, the first extra temperature sensor (packet code 4)
now shows up as extraTemp1 (instead of outTemp). Thanks again to 
Peter Ferencz.

For WMR9x8 stations, packet types 2 and 3 have been separated. Only the
latter is used for outside temperature, humidity, dewpoint. The former
is used for "extra" sensors. Corrected the calculation for channel
numbers >=3. Also, extended the number of battery codes. Thanks to Per
Edström for his patience in figuring this out!

For WMR200 stations, altitude-corrected pressure is now emitted correctly.

ws28xx driver improvements, including: better thread control; better logging
for debugging/diagnostics; better timing to reduce dropouts; eliminate writes
to disk to reduce wear when used on flash devices. Plus, support for
multiple stations on the same USB.

Fixed rain units in ws28xx driver.

The LOOP value for daily ET on Vantages was too high by a factor of 10. 
This has been corrected.

Fixed a bug that caused values of ET to be miscalculated when using
software record generation.

Ported to Korora 19 (Fedora 19). Thanks to user zmodemguru!

Plots under 16 hours in length, now use 1 hour increments (instead of 
3 hours).

No longer emits "deprecation" warning when working with some versions
of the MySQLdb python driver.

Added ability to build platform-specific RPMs, e.g., one for RedHat-based
distributions and one for SuSE-based distributions.

Fixed the 'stop' and 'restart' options in the SuSE rc script.

The weewx logwatch script now recognizes more log entries and errors.


2.4.0 08/03/13

The configuration utility wee_config_vantage now allows you to set
DST to 'auto', 'off', or 'on'. It also lets you set either a time
zone code, or a time zone offset.

The service StdTimeSync now catches startup events and syncs the clock
on them. It has now been moved to the beginning of the list
"service_list" in weewx.conf. Users may want to do the same with their
old configuration file.

A new event, END_ARCHIVE_PERIOD has been added, signaling the end of
the archive period.

The LOOP packets emitted by the driver for the Davis Vantage series
now includes the max wind gust and direction seen since the beginning
of the current archive period.

Changed the null value from zero (which the Davis documentation specifies)
to 0x7fff for the VP2 type 'highRadiation'.

Archive record packets with date and time equal to zero or 0xff now
terminate dumps.

The code that picks a filename for "summary by" reports has now been
factored out into a separate function (getSummaryByFileName). This
allows the logic to be changed by subclassing.

Fixed a bug that did not allow plots with aggregations less than 60 minutes
across a DST boundary.

Fixed bug in the WMR100 driver that prevented UV indexes from being 
reported.

The driver for the LaCrosse WS-28XX weather series continues to evolve and
mature. However, you should still consider it experimental.


2.3.3 06/21/13

The option week_start now works.

Updated WMR200 driver from Chris Manton.

Fixed bug that prevented queries from being run against a MySQL database.


2.3.2 06/16/13

Added support for the temperature-only sensor THWR800. Thanks to
user fstuyk!

Fixed bug that prevented overriding the FTP directory in section
[[FTP]] of the configuration file.

Day plots now show 24 hours instead of 27. If you want the old
behavior, then change option "time_length" to 97200.

Plots shorter than 24 hours are now possible. Thanks to user Andrew Tridgell.

If one of the sections SummaryByMonth, SummaryByYear, or ToDate is missing,
the report engine no longer crashes.

If you live at a high latitude and the sun never sets, the Almanac now
does the right thing.

Fixed bug that caused the first day in the stats database to be left out
of calculations of all-time stats.


2.3.1 04/15/13

Fixed bug that prevented Fine Offset stations from downloading archive
records if the archive database had no records in it.

rsync should now work with Python 2.5 and 2.6 (not just 2.7)


2.3.0 04/10/13

Davis Vantage stations can now produce station pressures (aka, "absolute
pressure"), altimeter pressures, as well as sea-level pressure. These will
be put in the archive database.

Along the same line, 'altimeter' pressure is now reported to CWOP, rather
than the 'barometer' pressure. If altimeter pressure is not available,
no pressure is reported.

Fixed bug in CWOP upload that put spaces in the upload string if the pressure
was under 1000 millibars.

A bad record archive type now causes a catch up to be abandoned, rather
than program termination.

Fixed bug in trends, when showing changes in temperature. NB: this fix will
not work with explicit unit conversion. I.e., $trend.outTemp.degree_C will
not work.

Modified wee_config_vantage and wee_config_fousb so that the configuration
file will be guessed if none is specified.

Fixed wxformulas.heatindexC to handle arguments of None type.

Fixed bug that causes Corrections to be applied twice to archive records if
software record generation is used.

rsync now allows a port to be specified.

Fixed day/night transition bug.

Added gradients to the day/night transitions.

Numerous fixes to the WMR200 driver. Now has a "watchdog" thread.

All of the device drivers have now been put in their own package
'weewx.drivers' to keep them together. Many have also had name changes
to make them more consistent:
	OLD                        NEW
	VantagePro.py (Vantage)    vantage.py (Vantage)
	WMR918.py     (WMR-918)    wmr9x8.py  (WMR9x8)
	wmrx.py       (WMR-USB)    wmr100.py  (WMR100)
	
	new (experimental) drivers:
	wmr200.py (WMR200)
	ws28xx.py (WS28xx)

The interface to the device driver "loader" function has changed slightly. It
now takes a second parameter, "engine". Details are in the Upgrading doc.

The FineOffsetUSB driver now supports hardware archive record generation.

When starting weewx, the FineOffsetUSB driver will now try to 'catch up' - it
will read the console memory for any records that are not yet in the database.

Added illuminance-to-radiation conversion in FineOffsetUSB driver.

Added pressure calibration option to wee_config_fousb and explicit support for
pressure calibration in FineOffsetUSB driver.

Fixed windchill calculation in FineOffsetUSB driver.

Fixed FineOffsetUSB driver to handle cases where the 'delay' is undefined,
resulting in a TypeError that caused weewx to stop.

The FineOffsetUSB driver now uses 'max_rain_rate' (measured in cm/hr) instead
of 'max_sane_rain' (measured in mm) to filter spurious rain sensor readings.
This is done in the driver instead of StdQC so that a single parameter can
apply to both LOOP and ARCHIVE records.

2.2.1 02/15/13

Added a function call to the Vantage driver that allows the lamp to be
turned on and off. Added a corresponding option to wee_config_vantage.

Fixed bug where an undefined wind direction caused an exception when using
ordinal wind directions.

2.2.0 02/14/13

Weewx can now be installed using Debian (DEB) or Redhat (RPM) packages, as well
as with the old 'setup.py' method. Because they install things in different
places, you should stick with one method or another. Don't mix and match.
Thanks to Matthew Wall for putting this together!

Added plot options line_gap_fraction and bar_gap_fraction, which control how
gaps in the data are handled by the plots. Also, added more flexible control of
plot colors, using a notation such as 0xBBGGRR, #RRGGBB, or the English name,
such as 'yellow'. Finally, added day/night bands to the plots. All contributed
by Matthew Wall. Thanks again, Matthew!

Ordinal wind directions can now be shown, just by adding the tag suffix
".ordinal_compass". For example, $current.windDir.ordinal_compass might show
'SSE' The abbreviations are set in the skin configuration file.

Fixed bug that caused rain totals to be misreported to Weather Underground when
using a metric database.

Generalized the weewx machinery so it can be used for applications other than
weather applications.

Got rid of option stats_types in weewx.conf and put it in
bin/user/schemas.py. See upgrading.html if you have a specialized stats
database.

The stats database now includes an internal table of participating observation
types. This allows it to be easily combined with the archive database, should
you choose to do so. The table is automatically created for older stats
databases.

Added rain rate calculation to FineOffsetUSB driver.  Added adaptive polling
option to FineOffsetUSB driver.  Fixed barometric pressure calculation for
FineOffsetUSB driver.

Changed the name of the utilities, so they will be easier to find in /usr/bin:
  weewxd.py          -> weewxd
  runreports.py      -> wee_reports
  config_database.py -> wee_config_database
  config_vp.py       -> wee_config_vantage
  config_fousb.py    -> wee_config_fousb

2.1.1 01/02/13

Fixed bug that shows itself when one of the variables is 'None' when
calculating a trend.

2.1.0 01/02/13

Now supports the Oregon Scientific WMR918/968 series, courtesy of user
William Page. Thanks, William!!

Now supports the Fine Offset series of weather stations, thanks to user
Matthew Wall. Thanks, Matthew!!

Now includes a Redhat init.d script, contributed by Mark Jenks. Thanks,
Mark!!

Added rsync report type as an alternative to the existing FTP report.
Another thanks to William Page!

Fill color for bar charts can now be specified separately from the outline
color, resulting in much more attractive charts. Another thanks to Matthew
Wall!!

Added a tag for trends. The barometer trend can now be returned as
$trend.barometer. Similar syntax for other observation types.

config_vp.py now returns the console version number if available (older
consoles do not offer this).

Hardware dewpoint calculations with the WMR100 seem to be unreliable below
about 20F, so these are now done in software. Thanks to user Mark Jenks for
sleuthing this.

2.0.2 11/23/12

Now allows both the archive and stats data to be held in the same database.

Improved chances of weewx.Archive being reused by allowing optional table
name to be specified.

2.0.1 11/05/12

Fixed problem with reconfiguring databases to a new unit system.

2.0.0 11/04/12

A big release with lots of changes. The two most important are the support
of additional weather hardware, and the support of the MySQL database.

All skin configurations are backwardly compatible, but the configuration
file, weewx.conf, is not. The install utility setup.py will install a fresh
version, which you will then have to edit by hand.

If you have written a custom service, see the upgrade guide on how to port
your service to the new architecture.

Added the ability to generate archive records in software, thus opening the
door for supporting weather stations that do not have a logger.

Support for the Oregon Scientific WMR100, the cheapest weather station I
could find, in order to demonstrate the above!

Added a software weather station simulator.

Introduced weedb, a database-independent Python wrapper around sqlite3 and
MySQLdb, which fixes some of their flaws.

Ported everything to use weedb, and thus MySQL (as well as sqlite)

Internally, the databases can now use either Metric units, or US Customary.
NB: you cannot switch systems in the middle of a database. You have to
stick to one or other other. However, the utility config_database.py does
have a reconfigure option that allows copying the data to a new database,
performing the conversion along the way. See the Customizing Guide.

You can now use "mmHg" as a unit of pressure.

Added new almanac information, such as first and last quarter moons, and
civil twilight.

Changed the engine architecture so it is more event driven. It now uses
callbacks, making it easier to add new event types.

Added utility config_vp.py, for configuring the VantagePro hardware.

Added utility config_database.py, for configuring the databases.

Made it easier to write custom RESTful protocols. Thanks to user Brad, for
the idea and the use case!

The stats type 'squarecount' now contains the number of valid wind
directions that went into calculating 'xsum' and 'ysum'. It used to be the
number of valid wind speeds. Wind direction is now calculated using
'squarecount' (instead of 'count').

Simplified and reduced the memory requirements of the CRC16 calculations.

Improved test suites.

Lots of little nips and tucks here and there, mostly to reduce the coupling
between different modules. In particular, now a service generally gets
configured only using its section of weewx.conf.

I also worked hard at making sure that cursors, connections, files, and
lots of other bits and pieces get properly closed instead of relying on
garbage collection. Hopefully, this will reduce the long-term growth of
memory usage.

1.14.1 07/06/12

Hardened retry strategy for the WeatherLink IP. If the port fails to open
at all, or a socket error occurs, it will thrown an exception (resulting in
a retry in 60 seconds). If a socket returns an incomplete result, it will
continue to retry until everything has been read.

Fixed minor bug that causes the reporting thread to prematurely terminate
if an exception is thrown while doing an FTP.

1.14.0 06/18/12

Added smartphone formatted mobile webpage, contributed by user Torbjörn
Einarsson. If you are doing a fresh install, then these pages will be
generated automatically. If you are doing an upgrade, then see the upgrade
guide on how to have these webpages generated. Thanks, Tobbe!

Three changes suggested by user Charlie Spirakis: o Changed umask in
daemon.py to 0022; o Allow location of process ID file to be specified on
the command line of weewx; o Start script allows daemon to be run as a
specific user. Thanks, Charlie!

Corrected bug in humidity reports to CWOP that shows itself when the
humidity is in the single digits.

Now includes software in CWOP APRS equipment field.

1.13.2 05/02/12

Now allows CWOP stations with prefix 'EW'.

Fixed bug that showed itself in the line color with plots with 3 or more
lines.

Changed debug message when reaching the end of memory in the VP2 to
something slightly less alarming.

1.13.1 03/25/12

Added finer control over the line plots. Can now add optional markers. The
marker_type can be 'none' (the default), 'cross', 'box', 'circle', or 'x'.
Also, line_type can now either be 'solid' (the default) or 'none' (for
scatter plots). Same day I'll add 'dashed', but not now. :-)

Conditionally imports sqlite3. If it does not support the "with" statement,
then imports pysqlite2 as sqlite3.

1.13.0 03/13/12

The binding to the SQL database to be used now happens much later when
running reports. This allows more than one database to be used when running
a report. Extra databases can be specified in the option list for a report.
I use this to display broadband bandwidth information, which was collected
by a separate program. Email me for details on how to do this. Introducing
this feature changed the signature of a few functions. See the upgrade
guide for details.

1.12.4 02/13/12

User Alf Høgemark found an error in the encoding of solar data for CWOP
and sent me a fix. Thanks, Alf!

Now always uses "import sqlite3", resulting in using the version of
pysqlite that comes with Python. This means the install instructions have
been simplified.

Now doesn't choke when using the (rare) Python version of NameMapper used
by Cheetah.

1.12.3 02/09/12

Added start script for FreeBSD, courtesy of user Fabian Abplanalp. Thanks,
Fabian!

Added the ability to respond to a "status" query to the Debian startup
script.

RESTful posts can now recover from more HTTP errors.

Station serial port can now recover from a SerialException error (usually
caused when there is a process competing for the serial port).

Continue to fiddle with the retry logic when reading LOOP data.

1.12.2 01/18/12

Added check for FTP error code '521' to the list of possibilities if a
directory already exists. Thanks to user Clyde!

More complete information when unable to load a module file. Thanks, Jason!

Added a few new unit types to the list of possible target units when using
explicit conversion. Thanks, Antonio!

Discovered and fixed problem caused by the Davis docs giving the wrong
"resend" code (should be decimal 21, not hex 21).

Improved robustness of VantagePro configuration utility.

Fixed problem where an exception gets thrown when changing VP archive
interval.

Simplified some of the logic in the VP2 driver.

1.12.1 11/03/11

Now corrects for rain bucket size if it is something other than the
standard 0.01 inch bucket.

1.12.0 10/29/11

Added the ability to change bucket type, rain year start, and barometer
calibration data in the console using the utility configure.py. Added
option "--info", which queries the console and returns information about
EEPROM settings. Changed configure.py so it can do hardware-specific
configurations, in anticipation of supporting hardware besides the Davis
series.

Reorganized the documentation.

1.11.0 10/06/11

Added support for the Davis WeatherLinkIP. Thanks, Peter Nock and Travis
Pickle!

Added support for older Rev A type archive records.

Added patch from user Dan Haller that sends UV and radiation data to the
WeatherUnderground if available. Thanks, Dan!

Added patch from user Marijn Vriens that allows fallback to the version of
pysqlite that comes with many versions of Python. Thanks, Marijn!

Now does garbage collection after an archive record is obtained and before
the main loop is restarted.

1.10.2 04/14/11

Added RA and declination for the Sun and Moon to the Daily Almanac. Equinox
and solstice are now displayed in chronological order. Same with new and
full moons.

Examples alarm.py and lowBattery.py now include more error checks, allow an
optional 'subject' line to the sent email, and allow a comma separated list
of recipients.

1.10.1 03/30/11

Substitutes US Units if a user does not specify anything (instead of
exception KeyError).

Almanac uses default temperature and pressure if they are 'None'.

Prettied up web page almanac data in the case where pyephem has not been
installed.

Fixed up malformed CSS script weewx.css.

1.10.0 03/29/11

Added extensive almanac information if the optional package 'pyephem' has
been installed

Added a weewx "favorite icon" favicon.ico that displays in your browser
toolbar.

Added a mobile formatted HTML page, courtesy of user Vince Skahan (thanks,
Vince!!).

Tags can now be ended with a unit type to convert to a new unit. For
example, say your pressure group ("group_pressure") has been set to show
inHg. The normal tag notation of "$day.barometer.avg" will show something
like "30.05 inHg". However, the tag "$day.barometer.avg.mbar" will show
"1017.5 mbar".

Added special tag "exists" to test whether an observation type exists.
Example "$year.foo.exists" will return False if there is no type "foo" in
the statistical database.

Added special tag "has_data" to test whether an observation type exists and
has a non-zero number of data points over the aggregation period. For
example, "$year.soilMoist1.has_data" will return "True" if soilMoist1 both
exists in the stats database and contains some data (meaning, you have the
hardware).

Y-axis plot labels (such as "°F") can now be overridden in the plot
configuration section of skin.conf by using option "y_label".

Added executable module "runreports.py" for running report generation only.

Added package "user", which can contain any user extensions. This package
will not get overridden in the upgrade process.

Added the ability to reconfigure the main database, i.e., add or drop data
types. Along the same line, statistical types can also be added or dropped.
Email me for details on how to do this.

Now makes all of the LOOP and archive data available to services. This
includes new keys:

 LOOP data: 'extraAlarm1' 'extraAlarm2' 'extraAlarm3' 'extraAlarm4'
'extraAlarm5' 'extraAlarm6' 'extraAlarm7' 'extraAlarm8' 'forecastIcon'
'forecastRule' 'insideAlarm' 'outsideAlarm1' 'outsideAlarm2' 'rainAlarm'
'soilLeafAlarm1' 'soilLeafAlarm2' 'soilLeafAlarm3' 'soilLeafAlarm4'
'sunrise' 'sunset'

 Archive data: 'forecastRule' 'highOutTemp' 'highRadiation' 'highUV'
'lowOutTemp'

Started a more formal test suite. There are now tests for the report
generators. These are not included in the normal distribution, but can be
retrieved from SourceForge via svn.

1.9.3 02/04/11

Now correctly decodes temperatures from LOOP packets as signed shorts
(rather than unsigned).

Now does a CRC check on LOOP data.

Changed VantagePro.accumulateLoop to make it slightly more robust.

1.9.2 11/20/10

Now catches exception of type OverflowError when calculating celsius
dewpoint. (Despite the documentation indicating otherwise, math.log() can
still throw an OverflowError)

Fixed bug that causes crash in VantagePro.accumulateLoop() during fall DST
transition in certain situations.

VP2 does not store records during the one hour fall DST transition.
Improved logic in dealing with this.

Changed install so that it backs up the ./bin subdirectory, then overwrites
the old one. Also, does not install the ./skins subdirectory at all if one
already exists (thus preserving any user customization).

1.9.1 09/09/10

Now catches exceptions of type httplib.BadStatusLine when doing RESTful
posts.

Added an extra decimal point of precision to dew point reports to the
Weather Underground and PWS.

1.9.0 07/04/10

Added a new service, StdQC, that offers a rudimentary data check.

Corrected error in rain year total if rain year does not start in January.

Moved option max_drift (the max amount of clock drift to tolerate) to
section [Station].

Added check for a bad storm start time.

Added checks for bad dateTime.

Simplified VantagePro module.

1.8.4 06/06/10

Fixed problem that shows itself if weewx starts up at precisely the
beginning of an archive interval. Symptom is max recursion depth exceeded.

Units for UV in LOOP records corrected. Also, introduced new group for UV,
group_uv_index. Thanks to user A. Burriel for this fix!

1.8.3 05/20/10

Problem with configuring archive interval found and fixed by user A.
Burriel (thanks, Antonio!)

1.8.2 05/09/10

Added check to skip calibration for a type that doesn't exist in LOOP or
archive records. This allows windSpeed and windGust to be calibrated
separately.

1.8.1 05/01/10

Ported to Cheetah V2.4.X

1.8.0 04/28/10

Added CWOP support.

Storage of LOOP and archive data into the SQL databases is now just another
service, StdArchive.

Added a calibration service, StdCalibrate, that can correct LOOP and
archive data.

Average console battery voltage is now calculated from LOOP data, and saved
to the archive as 'consBatteryVoltage'.

Transmitter battery status is now ORd together from LOOP data, and saved to
the archive as 'txBatteryStatus'.

Added stack tracebacks for unrecoverable exceptions.

Added a wrapper to the serial port in the VantagePro code. When used in a
Python "with" statement, it automatically releases the serial port if an
exception happens, allowing a more orderly shutdown.

Offered some hints in the documentation on how to automount your VP2 when
using a USB connection.

Corrected error in units. getTargetType() that showed itself with when the
console memory was freshly cleared, then tried to graph something
immediately.

1.7.0 04/15/10

Big update.

Reports now use skins for their "look or feel." Options specific to the
presentation layer have been moved out of the weewx configuration file
'weewx.conf' to a skin configuration file, 'skin.conf'. Other options have
remained behind.

Because the configuration file weewx.conf was split, the installation
script setup.py will NOT merge your old configuration file into the new
one. You will have to reedit weewx.conf to put in your customizations.

FTP is treated as just another report, albeit with an unusual generator.
You can have multiple FTP sessions, each to a different server, or
uploading to or from a different area.

Rewrote the FTP upload package so that it allows more than one FTP session
to be active in the same local directory. This version also does fewer hits
on the server, so it is significantly faster.

The configuration files weewx.conf and skin.conf now expect UTF-8
characters throughout.

The encoding for reports generated from templates can be chosen. By
default, the day, week, month, and year HTML files are encoded using HTML
entities; the NOAA reports encoded using 'strict ascii.' Optionally,
reports can be encoded using UTF-8.

Revamped the template formatting. No longer use class ModelView. Went to a
simpler system built around classes ValueHelper and UnitInfo.

Optional formatting was added to all tags in the templates. There are now
optional endings: 'string': Use specified string for None value.
'formatted': No label. 'format': Format using specified string format.
'nolabel': Format using specified string format; no label. 'raw': return
the underlying data with no string formatting or label.

For the index, week, month, and year template files, added conditional to
not include ISS extended types (UV, radiation, ET) unless they exist.

Added an RSS feed.

Added support for PWSweather.com

Both WeatherUnderground and PWSweather posts are now retried up to 3 times
before giving up.

Now offer a section 'Extras' in the skin configuration file for including
tags added by the user. As an example, the tag radar_url has been moved
into here.

Data files used in reports (such as weewx.css) are copied over to the HTML
directory on program startup.

Included an example of a low-battery alarm.

Rearranged distribution directory structure so that it matches the install
directory structure.

Moved base temperature for heating and cooling degree days into skin.conf.
They now also require a unit.

Now require unit to be specified for 'altitude'.

1.5.0 03/07/10

Added support for other units besides the U.S. Customary. Plots and HTML
reports can be prepared using any arbitrary combination of units. For
example, pressure could be in millibars, while everything else is in U.S.
Customary.

Because the configuration file weewx.conf changed significantly, the
installation script setup.py will NOT merge your old configuration file
into the new one. You will have to reedit weewx.conf to put in your
customizations.

Added an exception handler for exception OSError, which is typically thrown
when another piece of software attempts to access the same device port.
Weewx catches the exception, waits 10 seconds, then starts again from the
top.

1.4.0 02/22/10

Changed the architecture of stats.py to one that uses very late binding.
The SQL statements are not run until template evaluation. This reduces the
amount of memory required (by about 1/2), reduces memory fragmentation, as
well as greatly simplifying the code (file stats.py shed over 150 lines of
non-test code). Execution time is slightly slower for NOAA file generation,
slightly faster for HTML file generation, the same for image generation,
although your actual results will depend on your disk speed.

Now possible to tell weewx to reread the configuration file without
stopping it. Send signal HUP to the process.

Added option week_start, for specifying which day a calendar week starts
on. Default is 6 (Sunday).

Fixed reporting bug when the reporting time falls on a calendar month or
year boundary.

1.3.4 02/08/10

Fixed problem when plotting data where all data points are bad (None).

1.3.3 01/10/10

Fixed reporting bug that shows itself if rain year does not start in
January.

1.3.2 12/26/09

LOOP data added to stats database.

1.3.1 12/22/09

Added a call to syslog.openlog() that inadvertently got left out when
switching to the engine driven architecture.

1.3.0 12/21/09

Moved to a very different architecture to drive weewx. Consists of an
engine, that manages a list of 'services.' At key events, each service is
given a chance to participate. Services are easy to add, to allow easy
customization. An example is offered of an 'alarm' service.

Checking the clock of the weather station for drift is now a service, so
the option clock_check was moved from the station specific [VantagePro]
section to the more general [Station] section.

Added an example service 'MyAlarm', which sends out an email should the
outside temperature drop below 40 degrees.

In a similar manner, all generated files, images, and reports are the
product of a report engine, which can run any number of reports. New
reports are easily added.

Moved the compass rose used in progressive vector plots into the interior
of the plot.

Install now deletes public_html/#upstream.last, thus forcing all files to
be uploaded to the web server at the next opportunity.

1.2.0 11/22/09

Added progressive vector plots for wind data.

Improved axis scaling. The automatic axis scaling routine now does a better
job for ranges less than 1.0. The user can also hardwire in min and max
values, as well as specify a minimum increment, through parameter 'yscale'
in section [Images] in the configuration file.

Now allows the same SQL type to be used more than once in a plot. This
allows, say, instantaneous and average wind speed to be shown in the same
plot.

Rain year is now parameterized in file templates/year.tmpl (instead of
being hardwired in).

Now does LOOP caching by default.

When doing backfilling to the stats database, configure now creates the
stats database if it doesn't already exist.

setup.py now more robust to upgrading the FTP and Wunderground sections

1.1.0 11/14/09

Added the ability to cache LOOP data. This can dramatically reduce the
number of writes to the stats database, reducing wear on solid-state disk
stores.

Introduced module weewx.mainloop. Introduced class weewx.mainloop.MainLoop
This class offers many opportunities to customize weewx through
subclassing, then overriding an appropriate member function.

Refactored module weewx.wunderground so it more closely resembles the
(better) logic in wunderfixer.

setup.py no longer installs a daemon startup script to /etc/init.d. It must
now be done by hand.

setup.py now uses the 'home' value in setup.cfg to set WEEWX_ROOT in
weewx.conf and in the daemon start up scripts

Now uses FTP passive mode by default.

1.0.1 11/09/09

Fixed bug that prevented backfilling the stats database after modifying the
main archive.

1.0.0 10/26/09

Took the module weewx.factory back out, as it was too complicated and hard
to understand.

Added support for generating NOAA monthly and yearly reports. Completely
rewrote the filegenerator.py module, to allow easy subclassing and
specialization.

Completely rewrote the stats.py module. All aggregate quantities are now
calculated dynamically.

Labels for HTML generation are now held separately from labels used for
image generation. This allows entities such as '&deg;' to be used for the
former.

LOOP mode now requests only 200 LOOP records (instead of the old 2000). It
then renews the request should it run out. This was to get around an
(undocumented) limitation in the VP2 that limits the number of LOOP records
that can be requested to something like 220. This was a problem when
supporting VP2s that use long archive intervals.

Cut down the amount of computing that went on before the processing thread
was spawned, thus allowing the main thread to get back into LOOP mode more
quickly.

Added type 'rainRate' to the types decoded from a Davis archive record. For
some reason it was left out.

Added retries when doing FTP uploads. It will now attempt the upload
several times before giving up.

Much more extensive DEBUG analysis.

Nipped and tucked here and there, trying to simplify.

0.6.5 10/11/09

Ported to Cheetah V2.2.X. Mostly, this is making sure that all strings that
cannot be converted with the 'ascii' codec are converted to Unicode first
before feeding to Cheetah.

0.6.4 09/22/09

Fixed an error in the calculation of heat index.

0.6.3 08/25/09

FTP transfers now default to ACTIVE mode, but a configuration file option
allows PASSIVE mode. This was necessary to support Microsoft FTP servers.

0.6.2 08/01/09

Exception handling in weewx/ftpdata.py used socket.error but failed to
declare it. Added 'import socket' to fix.

Added more complete check for unused pages in weewx/VantagePro.py. Now the
entire record must be filled with 0xff, not just the time field. This fixes
a bug where certain time stamps could look like unused records.

0.6.1 06/22/09

Fixed minor ftp bug.

0.6.0 05/20/09

Changed the file, imaging, ftping functions into objects, so they can be
more easily specialized by the user.

Introduced a StationData object.

Introduced module weewx.factory that produces these things, so the user has
a place to inject his/her new types.

0.5.1 05/13/09

1. Weather Underground thread now run as daemon thread, allowing the
program to exit even if it is running.

2. WU queue now hold an instance of archive and the time to be published,
rather than a record. This allows dailyrain to be published as well.

3. WU date is now given in the format "2009-05-13+12%3A35%3A00" rather than
"2009-05-13 12:35:00". Seems to be more reliable. But, maybe I'm imagining
things...
<|MERGE_RESOLUTION|>--- conflicted
+++ resolved
@@ -1,16 +1,12 @@
 weewx change history
 --------------------
 
-<<<<<<< HEAD
-3.0.0
+3.0.0 XX/XX/XX
 
 Removed the no longer needed serviced StdRESTful, obsolete since V2.6
 
 
-X.X.X XX/XX/XX
-=======
 2.7.0 10/11/14
->>>>>>> 07e99382
 
 Added the ability to configure new Vantage sensor types without using
 the console. This will be useful to Envoy users.  Thanks to user Deborah 
